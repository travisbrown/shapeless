--- conflicted
+++ resolved
@@ -25,11 +25,7 @@
  * 
  * @author Miles Sabin
  */
-<<<<<<< HEAD
-final class RecordOps[L <: HList](val l : L) extends AnyVal {
-=======
-final class RecordOps[L <: HList](l : L) extends Serializable {
->>>>>>> 2e78a63c
+final class RecordOps[L <: HList](val l : L) extends AnyVal with Serializable {
   import shapeless.labelled._
   import ops.record._
 
